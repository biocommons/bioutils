--- conflicted
+++ resolved
@@ -10,13 +10,9 @@
 classifiers = [
     "Programming Language :: Python :: 3",
     "Programming Language :: Python :: 3.10",
-<<<<<<< HEAD
     "Programming Language :: Python :: 3.11",
     "Programming Language :: Python :: 3.12",
-    "License :: OSI Approved :: MIT License",
-=======
     "License :: OSI Approved :: Apache Software License",
->>>>>>> 396349ac
     "Operating System :: OS Independent",
     "Topic :: Scientific/Engineering :: Bio-Informatics",
     "Topic :: Scientific/Engineering :: Medical Science Apps."
